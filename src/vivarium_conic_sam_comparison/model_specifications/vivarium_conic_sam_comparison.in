--- conflicted
+++ resolved
@@ -217,9 +217,7 @@
             by_age: False
             by_sex: False
             by_year: False
-<<<<<<< HEAD
             by_whz: True
-=======
         child_stunting_observer:
             by_age: False
             by_sex: False
@@ -228,4 +226,3 @@
             by_age: False
             by_sex: False
             by_year: False
->>>>>>> 88a01444
