--- conflicted
+++ resolved
@@ -86,10 +86,7 @@
         population_size: 10_000
         age_start: 0
         age_end: 5
-<<<<<<< HEAD
-=======
         exit_age: 5
->>>>>>> 5b9b9dba
 
     child_stunting:
         category_thresholds: [7, 8, 9]
